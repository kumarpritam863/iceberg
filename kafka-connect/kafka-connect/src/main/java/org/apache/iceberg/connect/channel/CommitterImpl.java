--- conflicted
+++ resolved
@@ -20,8 +20,6 @@
 
 import java.util.Collection;
 import java.util.Comparator;
-import java.util.Set;
-import java.util.stream.Collectors;
 import org.apache.iceberg.connect.Committer;
 import org.apache.iceberg.connect.IcebergSinkConfig;
 import org.apache.iceberg.connect.data.SinkWriter;
@@ -100,26 +98,18 @@
 
   @Override
   public void close(Collection<TopicPartition> closedPartitions) {
-<<<<<<< HEAD
-=======
     // Always try to stop the worker to avoid duplicates.
     stopWorker();
-
-    // Defensive: close called without prior initialization (should not happen).
-    if (!isInitialized.get()) {
-      LOG.warn("Close unexpectedly called without partition assignment");
-      return;
-    }
 
     // Empty partitions → task was stopped explicitly. Stop coordinator if running.
     if (closedPartitions.isEmpty()) {
       LOG.info("Task stopped. Closing coordinator.");
       stopCoordinator();
+      config.closeCatalog();
       return;
     }
 
     // Normal close: if leader partition is lost, stop coordinator.
->>>>>>> c92ec668
     if (hasLeaderPartition(closedPartitions)) {
       LOG.info(
           "Committer {}-{} lost leader partition. Stopping coordinator.",
@@ -127,18 +117,8 @@
           config.taskId());
       stopCoordinator();
     }
-<<<<<<< HEAD
-    LOG.info("Stopping worker {}-{}.", config.connectorName(), config.taskId());
-    stopWorker();
-    Set<TopicPartition> oldAssignment = context.assignment().stream().collect(Collectors.toSet());
-    oldAssignment.removeAll(closedPartitions);
-    if (oldAssignment.isEmpty()) {
-      config.closeCatalog();
-    }
-=======
 
     // Reset offsets to last committed to avoid data loss.
->>>>>>> c92ec668
     LOG.info(
         "Seeking to last committed offsets for worker {}-{}.",
         config.connectorName(),
@@ -160,6 +140,7 @@
     this.config = icebergSinkConfig;
     this.context = icebergSinkConfig.context();
     this.clientFactory = new KafkaClientFactory(icebergSinkConfig.kafkaProps());
+    this.config.loadCatalog();
   }
 
   private void processControlEvents() {
@@ -176,15 +157,9 @@
 
   private void startWorker() {
     if (null == this.worker) {
-<<<<<<< HEAD
-      LOG.info("Starting commit worker");
+        LOG.info("Starting commit worker {}-{}", config.connectorName(), config.taskId());
       SinkWriter sinkWriter = new SinkWriter(config);
       worker = new Worker(config, clientFactory, sinkWriter);
-=======
-      LOG.info("Starting commit worker {}-{}", config.connectorName(), config.taskId());
-      SinkWriter sinkWriter = new SinkWriter(catalog, config);
-      worker = new Worker(config, clientFactory, sinkWriter, context);
->>>>>>> c92ec668
       worker.start();
     }
   }
