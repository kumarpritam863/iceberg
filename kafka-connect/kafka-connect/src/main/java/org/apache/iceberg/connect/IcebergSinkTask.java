/*
 * Licensed to the Apache Software Foundation (ASF) under one
 * or more contributor license agreements.  See the NOTICE file
 * distributed with this work for additional information
 * regarding copyright ownership.  The ASF licenses this file
 * to you under the Apache License, Version 2.0 (the
 * "License"); you may not use this file except in compliance
 * with the License.  You may obtain a copy of the License at
 *
 *   http://www.apache.org/licenses/LICENSE-2.0
 *
 * Unless required by applicable law or agreed to in writing,
 * software distributed under the License is distributed on an
 * "AS IS" BASIS, WITHOUT WARRANTIES OR CONDITIONS OF ANY
 * KIND, either express or implied.  See the License for the
 * specific language governing permissions and limitations
 * under the License.
 */
package org.apache.iceberg.connect;

import java.util.Collection;
import java.util.Map;
import org.apache.iceberg.catalog.Catalog;
import org.apache.iceberg.relocated.com.google.common.collect.ImmutableMap;
import org.apache.kafka.clients.consumer.OffsetAndMetadata;
import org.apache.kafka.common.TopicPartition;
import org.apache.kafka.connect.sink.SinkRecord;
import org.apache.kafka.connect.sink.SinkTask;
import org.slf4j.Logger;
import org.slf4j.LoggerFactory;

public class IcebergSinkTask extends SinkTask {

  private static final Logger LOG = LoggerFactory.getLogger(IcebergSinkTask.class);

  private IcebergSinkConfig config;
  private Catalog catalog;
  private Committer committer;

  @Override
  public String version() {
    return IcebergSinkConfig.version();
  }

  @Override
  public void start(Map<String, String> props) {
    this.config = new IcebergSinkConfig(props);
<<<<<<< HEAD
    /*
     catalog and committer are global resource and does not depend on the topic partition,
     hence we should open this with the start call only and should only close these if the task is closed by connect
     framework.
     */
    catalog = CatalogUtils.loadCatalog(config);
    committer = CommitterFactory.createCommitter(catalog, config, context).configure(config.committerConfig());
=======
    this.catalog = CatalogUtils.loadCatalog(config);
    this.committer = CommitterFactory.createCommitter(config);
>>>>>>> 2667a562
  }

  @Override
  public void open(Collection<TopicPartition> partitions) {
    committer.open(catalog, config, context, partitions);
  }

  @Override
  public void close(Collection<TopicPartition> partitions) {
    committer.close(partitions);
  }

  private void close() {
    if (committer != null) {
      committer.close(context.assignment());
      committer = null;
    }

    if (catalog != null) {
      if (catalog instanceof AutoCloseable) {
        try {
          ((AutoCloseable) catalog).close();
        } catch (Exception e) {
          LOG.warn("An error occurred closing catalog instance, ignoring...", e);
        }
      }
      catalog = null;
    }
  }

  @Override
  public void put(Collection<SinkRecord> sinkRecords) {
    if (committer != null) {
      committer.save(sinkRecords);
    }
  }

  @Override
  public void flush(Map<TopicPartition, OffsetAndMetadata> currentOffsets) {
    if (committer != null) {
      committer.save(null);
    }
  }

  @Override
  public Map<TopicPartition, OffsetAndMetadata> preCommit(
      Map<TopicPartition, OffsetAndMetadata> currentOffsets) {
    // offset commit is handled by the worker
    return ImmutableMap.of();
  }

  @Override
  public void stop() {
    close();
  }
}<|MERGE_RESOLUTION|>--- conflicted
+++ resolved
@@ -45,18 +45,8 @@
   @Override
   public void start(Map<String, String> props) {
     this.config = new IcebergSinkConfig(props);
-<<<<<<< HEAD
-    /*
-     catalog and committer are global resource and does not depend on the topic partition,
-     hence we should open this with the start call only and should only close these if the task is closed by connect
-     framework.
-     */
-    catalog = CatalogUtils.loadCatalog(config);
-    committer = CommitterFactory.createCommitter(catalog, config, context).configure(config.committerConfig());
-=======
     this.catalog = CatalogUtils.loadCatalog(config);
     this.committer = CommitterFactory.createCommitter(config);
->>>>>>> 2667a562
   }
 
   @Override
